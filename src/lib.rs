//! The [`ndarray-stats`] crate exposes statistical routines for `ArrayBase`,
//! the *n*-dimensional array data structure provided by [`ndarray`].
//!
//! Currently available routines include:
//! - [order statistics] (minimum, maximum, quantiles, etc.);
//! - [partitioning];
//! - [correlation analysis] (covariance, pearson correlation);
//! - [measures from information theory] (entropy, KL divergence, etc.);
//! - [histogram computation].
//!
//! Please feel free to contribute new functionality! A roadmap can be found [here].
//!
//! Our work is inspired by other existing statistical packages such as
//! [`NumPy`] (Python) and [`StatsBase.jl`] (Julia) - any contribution bringing us closer to
//! feature parity is more than welcome!
//!
//! [`ndarray-stats`]: https://github.com/jturner314/ndarray-stats/
//! [`ndarray`]: https://github.com/rust-ndarray/ndarray
//! [order statistics]: trait.QuantileExt.html
//! [partitioning]: trait.Sort1dExt.html
//! [correlation analysis]: trait.CorrelationExt.html
//! [measures from information theory]: trait.EntropyExt.html
//! [histogram computation]: histogram/index.html
//! [here]: https://github.com/jturner314/ndarray-stats/issues/1
//! [`NumPy`]: https://docs.scipy.org/doc/numpy-1.14.1/reference/routines.statistics.html
//! [`StatsBase.jl`]: https://juliastats.github.io/StatsBase.jl/latest/

extern crate itertools;
extern crate ndarray;
extern crate noisy_float;
extern crate num_traits;
extern crate rand;

#[cfg(test)]
extern crate approx;
#[cfg(test)]
extern crate ndarray_rand;
#[cfg(test)]
extern crate quickcheck;

pub use correlation::CorrelationExt;
pub use entropy::EntropyExt;
pub use histogram::HistogramExt;
pub use maybe_nan::{MaybeNan, MaybeNanExt};
pub use quantile::{interpolate, Quantile1dExt, QuantileExt};
pub use sort::Sort1dExt;
pub use summary_statistics::SummaryStatisticsExt;

mod correlation;
<<<<<<< HEAD
=======
mod entropy;
pub mod errors;
>>>>>>> d838ee7c
pub mod histogram;
mod maybe_nan;
mod quantile;
mod sort;
mod summary_statistics;<|MERGE_RESOLUTION|>--- conflicted
+++ resolved
@@ -47,11 +47,8 @@
 pub use summary_statistics::SummaryStatisticsExt;
 
 mod correlation;
-<<<<<<< HEAD
-=======
 mod entropy;
 pub mod errors;
->>>>>>> d838ee7c
 pub mod histogram;
 mod maybe_nan;
 mod quantile;
