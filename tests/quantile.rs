extern crate ndarray;
extern crate ndarray_stats;
extern crate noisy_float;
extern crate quickcheck;
extern crate quickcheck_macros;

use ndarray::array;
use ndarray::prelude::*;
use ndarray_stats::{
<<<<<<< HEAD
    interpolate::{Higher, Interpolate, Linear, Lower, Midpoint, Nearest},
=======
    interpolate::{Higher, Linear, Lower, Midpoint, Nearest},
>>>>>>> 8e0e1cf1
    Quantile1dExt, QuantileExt,
};
use noisy_float::types::{n64, N64};
use quickcheck_macros::quickcheck;

#[test]
fn test_min() {
    let a = array![[1, 5, 3], [2, 0, 6]];
    assert_eq!(a.min(), Some(&0));

    let a = array![[1., 5., 3.], [2., 0., 6.]];
    assert_eq!(a.min(), Some(&0.));

    let a = array![[1., 5., 3.], [2., ::std::f64::NAN, 6.]];
    assert_eq!(a.min(), None);
}

#[test]
fn test_min_skipnan() {
    let a = array![[1., 5., 3.], [2., 0., 6.]];
    assert_eq!(a.min_skipnan(), &0.);

    let a = array![[1., 5., 3.], [2., ::std::f64::NAN, 6.]];
    assert_eq!(a.min_skipnan(), &1.);
}

#[test]
fn test_min_skipnan_all_nan() {
    let a = arr2(&[[::std::f64::NAN; 3]; 2]);
    assert!(a.min_skipnan().is_nan());
}

#[test]
fn test_max() {
    let a = array![[1, 5, 7], [2, 0, 6]];
    assert_eq!(a.max(), Some(&7));

    let a = array![[1., 5., 7.], [2., 0., 6.]];
    assert_eq!(a.max(), Some(&7.));

    let a = array![[1., 5., 7.], [2., ::std::f64::NAN, 6.]];
    assert_eq!(a.max(), None);
}

#[test]
fn test_max_skipnan() {
    let a = array![[1., 5., 7.], [2., 0., 6.]];
    assert_eq!(a.max_skipnan(), &7.);

    let a = array![[1., 5., 7.], [2., ::std::f64::NAN, 6.]];
    assert_eq!(a.max_skipnan(), &7.);
}

#[test]
fn test_max_skipnan_all_nan() {
    let a = arr2(&[[::std::f64::NAN; 3]; 2]);
    assert!(a.max_skipnan().is_nan());
}

#[test]
fn test_quantile_axis_mut_with_odd_axis_length() {
    let mut a = arr2(&[[1, 3, 2, 10], [2, 4, 3, 11], [3, 5, 6, 12]]);
    let p = a.quantile_axis_mut::<Lower>(Axis(0), n64(0.5)).unwrap();
    assert!(p == a.index_axis(Axis(0), 1));
}

#[test]
fn test_quantile_axis_mut_with_zero_axis_length() {
    let mut a = Array2::<i32>::zeros((5, 0));
    assert!(a.quantile_axis_mut::<Lower>(Axis(1), n64(0.5)).is_none());
}

#[test]
fn test_quantile_axis_mut_with_empty_array() {
    let mut a = Array2::<i32>::zeros((5, 0));
    let p = a.quantile_axis_mut::<Lower>(Axis(0), n64(0.5)).unwrap();
    assert_eq!(p.shape(), &[0]);
}

#[test]
fn test_quantile_axis_mut_with_even_axis_length() {
    let mut b = arr2(&[[1, 3, 2, 10], [2, 4, 3, 11], [3, 5, 6, 12], [4, 6, 7, 13]]);
    let q = b.quantile_axis_mut::<Lower>(Axis(0), n64(0.5)).unwrap();
    assert!(q == b.index_axis(Axis(0), 1));
}

#[test]
fn test_quantile_axis_mut_to_get_minimum() {
    let mut b = arr2(&[[1, 3, 22, 10]]);
    let q = b.quantile_axis_mut::<Lower>(Axis(1), n64(0.)).unwrap();
    assert!(q == arr1(&[1]));
}

#[test]
fn test_quantile_axis_mut_to_get_maximum() {
    let mut b = arr1(&[1, 3, 22, 10]);
    let q = b.quantile_axis_mut::<Lower>(Axis(0), n64(1.)).unwrap();
    assert!(q == arr0(22));
}

#[test]
fn test_quantile_axis_skipnan_mut_higher_opt_i32() {
    let mut a = arr2(&[[Some(4), Some(2), None, Some(1), Some(5)], [None; 5]]);
    let q = a
        .quantile_axis_skipnan_mut::<Higher>(Axis(1), n64(0.6))
        .unwrap();
    assert_eq!(q.shape(), &[2]);
    assert_eq!(q[0], Some(4));
    assert!(q[1].is_none());
}

#[test]
fn test_quantile_axis_skipnan_mut_nearest_opt_i32() {
    let mut a = arr2(&[[Some(4), Some(2), None, Some(1), Some(5)], [None; 5]]);
    let q = a
        .quantile_axis_skipnan_mut::<Nearest>(Axis(1), n64(0.6))
        .unwrap();
    assert_eq!(q.shape(), &[2]);
    assert_eq!(q[0], Some(4));
    assert!(q[1].is_none());
}

#[test]
fn test_quantile_axis_skipnan_mut_midpoint_opt_i32() {
    let mut a = arr2(&[[Some(4), Some(2), None, Some(1), Some(5)], [None; 5]]);
    let q = a
        .quantile_axis_skipnan_mut::<Midpoint>(Axis(1), n64(0.6))
        .unwrap();
    assert_eq!(q.shape(), &[2]);
    assert_eq!(q[0], Some(3));
    assert!(q[1].is_none());
}

#[test]
fn test_quantile_axis_skipnan_mut_linear_f64() {
    let mut a = arr2(&[[1., 2., ::std::f64::NAN, 3.], [::std::f64::NAN; 4]]);
    let q = a
        .quantile_axis_skipnan_mut::<Linear>(Axis(1), n64(0.75))
        .unwrap();
    assert_eq!(q.shape(), &[2]);
    assert!((q[0] - 2.5).abs() < 1e-12);
    assert!(q[1].is_nan());
}

#[test]
fn test_quantile_axis_skipnan_mut_linear_opt_i32() {
    let mut a = arr2(&[[Some(2), Some(4), None, Some(1)], [None; 4]]);
    let q = a
        .quantile_axis_skipnan_mut::<Linear>(Axis(1), n64(0.75))
        .unwrap();
    assert_eq!(q.shape(), &[2]);
    assert_eq!(q[0], Some(3));
    assert!(q[1].is_none());
}

<<<<<<< HEAD
#[quickcheck]
fn test_quantiles_mut(xs: Vec<i64>) -> bool {
    let v = Array::from_vec(xs.clone());

    // Unordered list of quantile indexes to look up, with a duplicate
    let quantile_indexes = vec![
        n64(0.75),
        n64(0.90),
        n64(0.95),
        n64(0.99),
        n64(1.),
        n64(0.),
        n64(0.25),
        n64(0.5),
        n64(0.5),
    ];
    let mut checks = vec![];
    checks.push(check_one_interpolation_method_for_quantiles_mut::<Linear>(
        v.clone(),
        &quantile_indexes,
    ));
    checks.push(check_one_interpolation_method_for_quantiles_mut::<Higher>(
        v.clone(),
        &quantile_indexes,
    ));
    checks.push(check_one_interpolation_method_for_quantiles_mut::<Lower>(
        v.clone(),
        &quantile_indexes,
    ));
    checks.push(
        check_one_interpolation_method_for_quantiles_mut::<Midpoint>(v.clone(), &quantile_indexes),
    );
    checks.push(check_one_interpolation_method_for_quantiles_mut::<Nearest>(
        v.clone(),
        &quantile_indexes,
    ));
    checks.into_iter().all(|x| x)
}

fn check_one_interpolation_method_for_quantiles_mut<I: Interpolate<i64>>(
    mut v: Array1<i64>,
    quantile_indexes: &[N64],
) -> bool {
    let bulk_quantiles = v.quantiles_mut::<I>(&quantile_indexes);

    if v.len() == 0 {
        bulk_quantiles.is_none()
    } else {
        let bulk_quantiles = bulk_quantiles.unwrap();

        let mut checks = vec![];
        for quantile_index in quantile_indexes.iter() {
            let quantile = v.quantile_mut::<I>(*quantile_index).unwrap();
            checks.push(quantile == *bulk_quantiles.get(quantile_index).unwrap());
        }
        checks.into_iter().all(|x| x)
    }
}

#[quickcheck]
fn test_quantiles_axis_mut(xs: Vec<u64>) -> bool {
    // We want a square matrix
    let axis_length = (xs.len() as f64).sqrt().floor() as usize;
    let xs = &xs[..axis_length.pow(2)];
    let m = Array::from_vec(xs.to_vec())
        .into_shape((axis_length, axis_length))
        .unwrap();

    // Unordered list of quantile indexes to look up, with a duplicate
    let quantile_indexes = vec![
        n64(0.75),
        n64(0.90),
        n64(0.95),
        n64(0.99),
        n64(1.),
        n64(0.),
        n64(0.25),
        n64(0.5),
        n64(0.5),
    ];

    // Test out all interpolation methods
    let mut checks = vec![];
    checks.push(check_one_interpolation_method_for_quantiles_axis_mut::<
        Linear,
    >(m.clone(), &quantile_indexes, Axis(0)));
    checks.push(check_one_interpolation_method_for_quantiles_axis_mut::<
        Higher,
    >(m.clone(), &quantile_indexes, Axis(0)));
    checks.push(
        check_one_interpolation_method_for_quantiles_axis_mut::<Lower>(
            m.clone(),
            &quantile_indexes,
            Axis(0),
        ),
    );
    checks.push(check_one_interpolation_method_for_quantiles_axis_mut::<
        Midpoint,
    >(m.clone(), &quantile_indexes, Axis(0)));
    checks.push(check_one_interpolation_method_for_quantiles_axis_mut::<
        Nearest,
    >(m.clone(), &quantile_indexes, Axis(0)));
    checks.into_iter().all(|x| x)
}

fn check_one_interpolation_method_for_quantiles_axis_mut<I: Interpolate<u64>>(
    mut v: Array2<u64>,
    quantile_indexes: &[N64],
    axis: Axis,
) -> bool {
    let bulk_quantiles = v.quantiles_axis_mut::<I>(axis, &quantile_indexes);

    if v.len() == 0 {
        bulk_quantiles.is_none()
    } else {
        let bulk_quantiles = bulk_quantiles.unwrap();
        let mut checks = vec![];
        for quantile_index in quantile_indexes.iter() {
            let quantile = v.quantile_axis_mut::<I>(axis, *quantile_index).unwrap();
            checks.push(quantile == *bulk_quantiles.get(quantile_index).unwrap());
        }
        checks.into_iter().all(|x| x)
    }
=======
#[test]
fn test_midpoint_overflow() {
    // Regression test
    // This triggered an overflow panic with a naive Midpoint implementation: (a+b)/2
    let mut a: Array1<u8> = array![129, 130, 130, 131];
    let median = a.quantile_mut::<Midpoint>(0.5).unwrap();
    let expected_median = 130;
    assert_eq!(median, expected_median);
>>>>>>> 8e0e1cf1
}<|MERGE_RESOLUTION|>--- conflicted
+++ resolved
@@ -7,11 +7,7 @@
 use ndarray::array;
 use ndarray::prelude::*;
 use ndarray_stats::{
-<<<<<<< HEAD
     interpolate::{Higher, Interpolate, Linear, Lower, Midpoint, Nearest},
-=======
-    interpolate::{Higher, Linear, Lower, Midpoint, Nearest},
->>>>>>> 8e0e1cf1
     Quantile1dExt, QuantileExt,
 };
 use noisy_float::types::{n64, N64};
@@ -167,7 +163,6 @@
     assert!(q[1].is_none());
 }
 
-<<<<<<< HEAD
 #[quickcheck]
 fn test_quantiles_mut(xs: Vec<i64>) -> bool {
     let v = Array::from_vec(xs.clone());
@@ -291,14 +286,14 @@
         }
         checks.into_iter().all(|x| x)
     }
-=======
+}
+
 #[test]
 fn test_midpoint_overflow() {
     // Regression test
     // This triggered an overflow panic with a naive Midpoint implementation: (a+b)/2
     let mut a: Array1<u8> = array![129, 130, 130, 131];
-    let median = a.quantile_mut::<Midpoint>(0.5).unwrap();
+    let median = a.quantile_mut::<Midpoint>(n64(0.5)).unwrap();
     let expected_median = 130;
     assert_eq!(median, expected_median);
->>>>>>> 8e0e1cf1
 }